--- conflicted
+++ resolved
@@ -387,11 +387,6 @@
 
 impl<P: Parameters> Zeroize for GroupProjective<P> {
     fn zeroize(&mut self) {
-<<<<<<< HEAD
-        // `PhantomData` does not contain any data and thus does not need to be
-        // zeroized.
-=======
->>>>>>> b94108be
         self.x.zeroize();
         self.y.zeroize();
         self.z.zeroize();
